package exprvals

import (
	"embed"
	"go/ast"
	"go/constant"
	"go/parser"
	"go/token"
	"go/types"
	"reflect"
	"strings"
	"testing"
)

func TestScanVar(t *testing.T) {
	wants := map[string]map[string]constant.Value{
		"address_taken": {
			`"hello"`: constant.MakeString("hello"),
		},
		"if_assignment": {
			`"hello"`:   constant.MakeString("hello"),
			`"goodbye"`: constant.MakeString("goodbye"),
		},
		"simple_assignment": {
			`"hello"`: constant.MakeString("hello"),
		},
		"unknown_assignment": {
			`"hello"`: constant.MakeString("hello"),
		},
		"zero_value": {
			`""`: constant.MakeString(""),
		},
		"zero_value_int": {
			`0`: constant.MakeInt64(0),
		},
		"zero_value_float": {
			`0`: constant.MakeFloat64(0.0),
		},
		"zero_value_bool": {
			`false`: constant.MakeBool(false),
		},
		"zero_value_complex": {
			`(0 + 0i)`: constant.MakeImag(constant.MakeFloat64(0.0)),
		},
		"zero_value_slice": {
			// slice zero value is nil, which can't be represented as a constant
		},
		"zero_value_pointer": {
			// pointer zero value is nil, which can't be represented as a constant
		},
	}
	wantOKs := map[string]bool{
		"address_taken":      false,
		"if_assignment":      true,
		"simple_assignment":  true,
		"unknown_assignment": false,
		"zero_value":         true,
<<<<<<< HEAD
=======
		"zero_value_int":     true,
		"zero_value_float":   true,
		"zero_value_bool":    true,
		"zero_value_complex": true,
		"zero_value_slice":   true,
		"zero_value_pointer": true,
>>>>>>> c2a4b051
	}

	entries, err := testdata.ReadDir("testdata")
	if err != nil {
		t.Fatalf("ReadDir: %v", err)
	}
	for _, entry := range entries {
		if !strings.HasSuffix(entry.Name(), ".go") {
			continue
		}
		name := entry.Name()
		name = strings.TrimPrefix(name, "testdata/")
		name = strings.TrimSuffix(name, ".go")
		t.Run(name, func(t *testing.T) {
			src, err := testdata.ReadFile("testdata/" + entry.Name())
			if err != nil {
				t.Fatal(err)
			}
			fset := token.NewFileSet()
			file, err := parser.ParseFile(fset, entry.Name(), src, 0)
			if err != nil {
				t.Fatal(err)
			}
			info := &types.Info{
				Defs:       make(map[*ast.Ident]types.Object),
				Implicits:  make(map[ast.Node]types.Object),
				Scopes:     make(map[ast.Node]*types.Scope),
				Selections: make(map[*ast.SelectorExpr]*types.Selection),
				Types:      make(map[ast.Expr]types.TypeAndValue),
				Uses:       make(map[*ast.Ident]types.Object),
			}
			conf := types.Config{FakeImportC: true}
			if _, err := conf.Check("test", fset, []*ast.File{file}, info); err != nil {
				t.Fatal(err)
			}

			var ident *ast.Ident
			ast.Inspect(file, func(n ast.Node) bool {
				if n == nil {
					return false
				}
				if ident != nil {
					return false
				}
				ret, ok := n.(*ast.ReturnStmt)
				if !ok {
					return true
				}
				if len(ret.Results) != 1 {
					return true
				}
				retval := ast.Unparen(ret.Results[0])
				id, ok := retval.(*ast.Ident)
				if !ok {
					return true
				}
				ident = id
				return false
			})

			if ident == nil {
				t.Fatalf("no single-identifier return value found")
			}

			identObj := info.ObjectOf(ident)
			if identObj == nil {
				t.Fatalf("no object for identifier %s", ident.Name)
			}
			v, ok := identObj.(*types.Var)
			if !ok {
				t.Fatalf("object for identifier %s is a %T, want *types.Var", ident.Name, identObj)
			}

			got, gotOK := scanVar(ident, v, []*ast.File{file}, info)

			want, wantOK := wants[name], wantOKs[name]
			if !reflect.DeepEqual(got, want) {
				t.Errorf("got %v, want %v", got, want)
			}
			if gotOK != wantOK {
				t.Errorf("got complete = %v, want %v", gotOK, wantOK)
			}
		})
	}
}

//go:embed testdata/*
var testdata embed.FS<|MERGE_RESOLUTION|>--- conflicted
+++ resolved
@@ -55,15 +55,12 @@
 		"simple_assignment":  true,
 		"unknown_assignment": false,
 		"zero_value":         true,
-<<<<<<< HEAD
-=======
 		"zero_value_int":     true,
 		"zero_value_float":   true,
 		"zero_value_bool":    true,
 		"zero_value_complex": true,
 		"zero_value_slice":   true,
 		"zero_value_pointer": true,
->>>>>>> c2a4b051
 	}
 
 	entries, err := testdata.ReadDir("testdata")
